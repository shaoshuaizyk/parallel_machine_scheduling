import gurobipy as gp
from gurobipy import GRB
import numpy as np

<<<<<<< HEAD
import matplotlib.pyplot as plt

def plot_gantt(model, E, v, s, P, machines, jobs, depots, N, T_var):
    """
    model   : your gurobipy model (for checking status, if needed)
    E       : E[i,j,k] variables -> job i immediately followed by j on machine k
    v       : v[i,k,d] variables -> job i on machine k departing from depot d
    s       : s[i,k,d] variables -> start time of job i on machine k from depot d
    P       : P[i,d_in,d_out] -> travel/load/unload time from i in d_in to next job i in d_out
    machines: list of machine indices
    jobs    : list of job indices (0 = dummy start, N+1 = dummy end)
    depots  : list of depot indices
    N       : number of real jobs
    T_var   : the gurobi var for the makespan (T)
    """

    # Only proceed if model has a feasible (or optimal) solution:
    if model.SolCount == 0:
        print("No feasible solution found; cannot plot Gantt chart.")
        return

    fig, ax = plt.subplots(figsize=(10, 5))

    # Distinguish real jobs from dummy jobs:
    dummy_start = 0
    dummy_end = N+1

    # We'll just color-code each machine differently.
    color_map = plt.cm.get_cmap("tab20", len(machines))

    # On the Gantt chart, the y-axis will be the machine index
    # and the x-axis will represent time.
    for k_idx, k in enumerate(machines):
        machine_color = color_map(k_idx)
        
        # Start from the dummy start job (0) and follow the chain until dummy end (N+1)
        current_job = dummy_start
        
        while current_job != dummy_end:
            # Find the next job j where E[current_job, j, k] = 1
            next_job = None
            for j in jobs:
                if j != current_job and E[current_job, j, k].X > 0.5:
                    next_job = j
                    break
            
            if next_job is None:
                # Means we didn't find a successor for current_job on machine k
                # Possibly something incomplete or dummy_end is next.
                break

            # Find which depot d_in was chosen for current_job,
            # and which depot d_out is chosen for next_job.
            chosen_d_in = None
            chosen_d_out = None
            for d in depots:
                if v[current_job, k, d].X > 0.5:
                    chosen_d_in = d
                    break
            for d in depots:
                if v[next_job, k, d].X > 0.5:
                    chosen_d_out = d
                    break

            # If the current job is not the dummy end, we can plot the bar for it
            if current_job != dummy_end:
                start_time = s[current_job, k, chosen_d_in].X
                # The time from current_job to next_job is stored in P[current_job, d_in, d_out]
                finish_time = start_time + P[current_job, chosen_d_in, chosen_d_out]

                # Draw a bar on the Gantt chart from (start_time) to (finish_time)
                ax.barh(
                    y=k_idx,               # the "machine row" on the chart
                    width=finish_time - start_time,
                    left=start_time,
                    height=0.4,
                    align='center',
                    color=machine_color,
                    edgecolor='black'
                )

                # Optionally label the bar with the job index (skip if it's a dummy)
                if current_job not in [dummy_start, dummy_end]:
                    ax.text(
                        (start_time + finish_time) / 2.0,
                        k_idx,
                        f"Job {current_job}",
                        ha='center',
                        va='center',
                        color='black',
                        fontsize=9
                    )

            # Move on
            current_job = next_job

    # Some final cosmetics:
    ax.set_yticks(range(len(machines)))
    ax.set_yticklabels([f"Machine {k}" for k in machines])
    ax.invert_yaxis()   # so machine 0 is at the top, if you prefer
    ax.set_xlabel("Time")
    ax.set_ylabel("Machine")
    # If T_var is the makespan variable, you can show it in the title:
    ax.set_title(f"Gantt Chart (makespan = {T_var.X:.2f})")

    plt.tight_layout()
    plt.show()

def multi_depot_demo(length=100, width=100, N=5, D=2, M_num=2, seed=42, print_sol=True, visualize=False, video=False):
=======
def multi_depot_demo(length=100, width=100, N=5, D=2, D0=None, M_num=2, A0=None, seed=42, print_sol=True, visualize=False, video=False):
>>>>>>> f8c56ba7
    # Define the region of the strawberry field
    length = length
    width = width

    # Given data 
    N = N # number of jobs
    D = D # number of depots
    M_num = M_num # number of machines

    jobs = list(range(N+2))  # 0 for start, N+1 for end, 1..N are real jobs
    depots = list(range(D))  # depots indexed from 0 to D-1
    machines = list(range(M_num))

    # Generate random call places and correspoding release times
    seed = seed
    rng = np.random.default_rng(seed)
    Rt = rng.integers(0, length*2, N) # release times for jobs (for i=0 and i=N+1 could be 0)
    Rt = np.sort(Rt)
    Rt = np.insert(Rt, 0, 0)  # start job
    Rt = np.append(Rt, 0)  # end job
    A_k = rng.integers(0, length//5, M_num) if A0 is None else np.array(A0) # availability times for machines
    job_xs = rng.integers(0, length, N) # x coordinates of jobs
    job_xs = np.insert(job_xs, 0, 0)  # start job
    job_xs = np.append(job_xs, length)  # end job
    job_ys = rng.integers(0, width, N) # y coordinates of jobs
    job_ys = np.insert(job_ys, 0, 0)  # start job
    job_ys = np.append(job_ys, length)  # end job
    depot_xs = np.array([int(_*length/(D+1)) for _ in range(1, D+1)]) # x coordinates of depots
    depot_ys = np.array([0 for _ in range(D)]) # y coordinates of depots
    D0 = rng.integers(0, D, M_num) if D0 is None else np.array(D0) # Starting depots for machines

    loading_duration = 5  # loading duration for each job
    unloading_duration = 5  # unloading duration for each job
    P = np.array([[[abs(job_xs[i] - depot_xs[d1]) + abs(job_ys[i] - depot_ys[d1]) + loading_duration + abs(job_xs[i] - depot_xs[d2]) + abs(job_ys[i] - depot_ys[d2]) + unloading_duration if i != 0 and i != N+1 else 0 for d2 in range(D) ] for d1 in range(D)] for i in jobs]) # Manhattan distances between depots and jobs

    BigM = N*length*2  # large M

    model = gp.Model("Strawberry_Pickup")

    # Decision variables
    # v[i,k,d] = 1 if machine k executes job i departing from depot d (for real jobs and also for i=0 or i=N+1)
    v = model.addVars(jobs, machines, depots, vtype=GRB.BINARY, name="v")

    # E[i,j,k] = 1 if machine k executes job i immediately followed by job j
    E = model.addVars(jobs, jobs, machines, vtype=GRB.BINARY, name="E")

    # s[i,k,d]: start time of job i on machine k if departing from depot d
    s = model.addVars(jobs, machines, depots, vtype=GRB.INTEGER, name="s", lb=0.0)

    # Objective: Minimize the maximum completion time
    # Completion time of job i on machine k from depot d is s[i,k,d] + P[i,d,d'] (depending on next job/depot).
    # To handle min max, introduce a variable T representing the makespan and minimize T.
    T = model.addVar(vtype=GRB.INTEGER, name="makespan", lb=0.0)

    model.setObjective(T, GRB.MINIMIZE)

    # Constraints

    # 0) No self loop
    model.addConstrs((E[i,i,k] == 0 for i in jobs for k in machines), name="no_self_loop")

    # 1) Each real job i (1..N) must be done exactly once
    model.addConstrs((gp.quicksum(v[i,k,d] for k in machines for d in depots) == 1 for i in jobs[1:-1]), name=f"job_once_constraints")

    # 2) Each machine starts from D0[k] depot
    model.addConstrs((v[i,k,D0[k]] >= E[0,i,k] for k in machines for i in jobs[1:]), f"start_job_constraints")

    # 3) Each machine starts and ends exactly once at a depot at job 0 and job N+1
    for k in machines:
        # Dummy start jobs. Machine k starts from depot D0[k]
        model.addConstr(v[0,k,D0[k]] == 1, name=f"start_{k}_1")
        model.addConstrs((v[0,k,d] == 0 for d in depots if d != D0[k]), name=f"start_{k}_2")
        # Dummy end jobs
        model.addConstr(gp.quicksum(v[N+1,k,d] for d in depots) == 1, name=f"end_{k}")

    # 4) Connectivity constraints:
    # For each machine k and each job i (except end job):
    # Outflow = inflow in terms of E
    for k in machines:
        for i in jobs:
            outflow = gp.quicksum(E[i,j,k] for j in jobs if j != i)
            inflow = gp.quicksum(E[h,i,k] for h in jobs if h != i)
            # If i is start job (0): outflow = v[0,k,d], inflow=0
            # If i is end job (N+1): inflow = v[N+1,k,d], outflow=0
            # If i is a real job: inflow = v[i,k,d], outflow = v[i,k,d]
            
            if i == 0:
                # Start job: outflow = sum_d v[0,k,d], inflow = 0
                model.addConstr(outflow == gp.quicksum(v[0,k,d] for d in depots), f"flow_start_{k}")
                model.addConstr(inflow == 0, f"flow_start_{k}_in")
            elif i == N+1:
                # End job: inflow = sum_d v[N+1,k,d], outflow=0
                model.addConstr(inflow == gp.quicksum(v[N+1,k,d] for d in depots), f"flow_end_{k}")
                model.addConstr(outflow == 0, f"flow_end_{k}_out")
            else:
                # Real job: inflow = outflow = sum_d v[i,k,d]
                model.addConstr(outflow == gp.quicksum(v[i,k,d] for d in depots), f"outflow_job_{i}_{k}")
                model.addConstr(inflow == gp.quicksum(v[i,k,d] for d in depots), f"inflow_job_{i}_{k}")

    # 5) Timeline constraints:
    # For any pair (i,j) such that E[i,j,k] = 1, we must have:
    # s[j,k,d'] >= s[i,k,d] + P[i,d,d'] - BigM*(1 - E[i,j,k])
    # We need to know which depot is associated with job i and j under machine k
    # This is tricky because v[i,k,d]=1 chooses the depot d for job i.
    # We can enforce this by summation over d and d':
    #   s[j,k,d'] >= s[i,k,d] + P[i,d,d'] - BigM(1 - E[i,j,k])
    # and also link that if v[i,k,d]=1 and v[j,k,d']=1 then these must hold.
    #
    # One way is to enforce for all d,d':
    # s[j,k,d'] >= s[i,k,d] + P[i,d,d'] - BigM*(1 - E[i,j,k]) - BigM*(1 - v[i,k,d]) - BigM*(1 - v[j,k,d'])
    # This is a big constraint. Alternatively, you can linearize depot choice more cleverly.
    #
    # For simplicity, assume you know P[i,d,d'] and apply constraints for all d,d' with big-M:
    for k in machines:
        for i in jobs[1:-1]:
            for j in jobs[1:]:
                if i != j:
                    for d_in in depots:
                        for d_out in depots:
                            model.addConstr(s[j,k,d_out] 
                                            >= s[i,k,d_in] + P[i,d_in,d_out]
                                            - BigM*(1 - E[i,j,k]) 
                                            - BigM*(1 - v[i,k,d_in])
                                            - BigM*(1 - v[j,k,d_out]),
                                            name=f"time_seq_{i}_{j}_{k}_{d_in}_{d_out}")

    # 6) Availability constraints:
    # s[i,k,d] >= A_k + t_i * v[i,k,d]
    for k in machines:
        for i in jobs[1:]:
            for d in depots:
                model.addConstr(s[i,k,d] >= A_k[k], f"avail_{i}_{k}_{d}")
                model.addConstr(s[i,k,d] >= Rt[i], f"release_{i}_{k}_{d}")

    # 7) Objective linking:
    # T >= s[i,k,d] + P[i,d,d'] * v[i,k,d] for all i,k,d,d'
    for k in machines:
        for i in jobs[1:]:
            for d in depots:
                model.addConstr(T >= s[i,k,d], f"makespan_{i}_{k}_{d}")

    # Tuning gurobi parameters
    model.Params.Heuristics = 0.707 # Set the heuristic parameter to 0.707
    # model.Params.MIPFocus = 2 # Set the MIP focus to 2 for more aggressive cut
    # model.Params.NoRelHeurTime = 60 # Set the time limit for heuristic to 100 seconds
    #model.Params.NoRelHeurWork = 1e12 # Set the work limit for heuristic to 1e6 iterations

    # Solve
    model.optimize()

    # Right after model.optimize():
    if model.status == GRB.OPTIMAL or model.status == GRB.TIME_LIMIT or model.status == GRB.INTERRUPTED:
        print("Optimal solution found with makespan:", T.X)
        ...
        # (Your existing printing of routes, etc.)

        # --- Now call the Gantt chart function ---
        plot_gantt(
            model=model,
            E=E,
            v=v,
            s=s,
            P=P,
            machines=machines,
            jobs=jobs,
            depots=depots,
            N=N,
            T_var=T
        )
        
    # Extract solution
    if model.status == GRB.OPTIMAL or model.status == GRB.TIME_LIMIT or model.status == GRB.INTERRUPTED:
        if print_sol:
            print("Optimal solution found with makespan:", T.X)
            print(f"Machine starting depots: {D0}")
            print(f"Release times: {Rt[1:-1]}")
            print(f"Availability times: {A_k}")
            print(f"Job coordinates: {list(zip(job_xs[1:-1], job_ys[1:-1]))}")
            print(f"Depot coordinates: {list(zip(depot_xs, depot_ys))}")
            print(f"Job costs: {[tuple([[P[i, d_in, d_out] for d_out in depots] for d_in in depots]) for i in jobs[1:-1]]}")
            # Print routes and schedules in time order by machines. 
            for k in machines:
                print(f"Machine {k}:")
                i = 0
                while i != N+1:
                    for j in jobs:
                        if E[i,j,k].X > 0.9:
                            if i != 0:
                                start_d = None
                                end_d = None
                                for d in depots:
                                    if v[i,k,d].X > 0.9:
                                        assert start_d is None, "Multiple start depots found"
                                        start_d = d
                                    if v[j,k,d].X > 0.9:
                                        assert end_d is None, "Multiple end depots found"
                                        end_d = d
                                print(f"Job {i} at {s[i,k,start_d].X}s in depot {start_d} -> Job {j} at {s[i,k,start_d].X + P[i,start_d,end_d]}s in depot {end_d}")
                            i = j
                            break
                print()
        if visualize:
            import matplotlib.pyplot as plt
            plt.figure(figsize=(10,10))
            for d in depots:
                plt.scatter(depot_xs[d], depot_ys[d], color='black', s=100, marker='s', label=f"Depot {d}")
            for i in jobs[1:-1]:
                plt.scatter(job_xs[i], job_ys[i], color='blue', s=50, marker='o', label=f"Job {i}")
            for k in machines:
                for i in jobs[1:-1]:
                    for d in depots:
                        if v[i,k,d].X > 0.9:
                            plt.plot([depot_xs[d], job_xs[i]], [depot_ys[d], job_ys[i]], color='red')
            plt.show()
        if video: # TODO: Generate a video showing the process of machine moving from the start depot to the job place at Manhattan distance, loading the fruits, and moving back to the end depot. Show the job position when it is released, remove the job after it is loading on the machine. Show the previous a few seconds history trajectory of the machine. Save the video as mp4.
            import matplotlib.pyplot as plt
            import matplotlib.animation as animation
            fig, ax = plt.subplots(figsize=(10,10))
            ax.set_xlim(0, length)
            ax.set_ylim(0, width)
            for d in depots:
                ax.scatter(depot_xs[d], depot_ys[d], color='black', s=100, marker='s', label=f"Depot {d}")
            for i in jobs[1:-1]:
                ax.scatter(job_xs[i], job_ys[i], color='blue', s=50, marker='o', label=f"Job {i}")
            lines = []
            for k in machines:
                for i in jobs[1:-1]:
                    for d in depots:
                        if v[i,k,d].X > 0.9:
                            line, = ax.plot([depot_xs[d], job_xs[i]], [depot_ys[d], job_ys[i]], color='red')
                            lines.append(line)
            def update(frame):
                for line in lines:
                    line.set_data([depot_xs[d], job_xs[i]], [depot_ys[d], job_ys[i]])
            ani = animation.FuncAnimation(fig, update, frames=100, blit=True)
            ani.save('strawberry_pickup.mp4', writer='ffmpeg', fps=10)

    
    else:
        raise Exception("No solution found")

if __name__ == "__main__":
    multi_depot_demo(video=False)<|MERGE_RESOLUTION|>--- conflicted
+++ resolved
@@ -1,8 +1,6 @@
 import gurobipy as gp
 from gurobipy import GRB
 import numpy as np
-
-<<<<<<< HEAD
 import matplotlib.pyplot as plt
 
 def plot_gantt(model, E, v, s, P, machines, jobs, depots, N, T_var):
@@ -111,10 +109,7 @@
     plt.tight_layout()
     plt.show()
 
-def multi_depot_demo(length=100, width=100, N=5, D=2, M_num=2, seed=42, print_sol=True, visualize=False, video=False):
-=======
-def multi_depot_demo(length=100, width=100, N=5, D=2, D0=None, M_num=2, A0=None, seed=42, print_sol=True, visualize=False, video=False):
->>>>>>> f8c56ba7
+def multi_depot_demo(length=50, width=100, N=5, D=2, D0=None, M_num=2, A0=None, seed=42, print_sol=True, visualize=True, video=False):
     # Define the region of the strawberry field
     length = length
     width = width
@@ -131,7 +126,7 @@
     # Generate random call places and correspoding release times
     seed = seed
     rng = np.random.default_rng(seed)
-    Rt = rng.integers(0, length*2, N) # release times for jobs (for i=0 and i=N+1 could be 0)
+    Rt = rng.integers(0, 20, N) # release times for jobs (for i=0 and i=N+1 could be 0)
     Rt = np.sort(Rt)
     Rt = np.insert(Rt, 0, 0)  # start job
     Rt = np.append(Rt, 0)  # end job
@@ -149,7 +144,7 @@
     loading_duration = 5  # loading duration for each job
     unloading_duration = 5  # unloading duration for each job
     P = np.array([[[abs(job_xs[i] - depot_xs[d1]) + abs(job_ys[i] - depot_ys[d1]) + loading_duration + abs(job_xs[i] - depot_xs[d2]) + abs(job_ys[i] - depot_ys[d2]) + unloading_duration if i != 0 and i != N+1 else 0 for d2 in range(D) ] for d1 in range(D)] for i in jobs]) # Manhattan distances between depots and jobs
-
+    print(P)
     BigM = N*length*2  # large M
 
     model = gp.Model("Strawberry_Pickup")
@@ -317,18 +312,48 @@
                             break
                 print()
         if visualize:
-            import matplotlib.pyplot as plt
-            plt.figure(figsize=(10,10))
-            for d in depots:
-                plt.scatter(depot_xs[d], depot_ys[d], color='black', s=100, marker='s', label=f"Depot {d}")
-            for i in jobs[1:-1]:
-                plt.scatter(job_xs[i], job_ys[i], color='blue', s=50, marker='o', label=f"Job {i}")
-            for k in machines:
+            # import matplotlib.pyplot as plt
+            # plt.figure(figsize=(10,10))
+            # for d in depots:
+            #     plt.scatter(depot_xs[d], depot_ys[d], color='black', s=100, marker='s', label=f"Depot {d}")
+            # for i in jobs[1:-1]:
+            #     plt.scatter(job_xs[i], job_ys[i], color='blue', s=50, marker='o', label=f"Job {i}")
+            # for k in machines:
+            #     for i in jobs[1:-1]:
+            #         for d in depots:
+            #             if v[i,k,d].X > 0.9:
+            #                 plt.plot([depot_xs[d], job_xs[i]], [depot_ys[d], job_ys[i]], color='red')
+            # plt.show()
+            if visualize:
+                import matplotlib.pyplot as plt
+                
+                plt.figure(figsize=(10, 10))
+                
+                # Plot depots
+                for d in depots:
+                    plt.scatter(depot_xs[d], depot_ys[d], color='black', s=100, marker='s', label=f"Depot {d}")
+                
+                # Plot jobs
                 for i in jobs[1:-1]:
-                    for d in depots:
-                        if v[i,k,d].X > 0.9:
-                            plt.plot([depot_xs[d], job_xs[i]], [depot_ys[d], job_ys[i]], color='red')
-            plt.show()
+                    plt.scatter(job_xs[i], job_ys[i], color='blue', s=50, marker='o', label=f"Job {i}")
+                
+                # Plot Manhattan connections
+                for k in machines:
+                    for i in jobs[1:-1]:
+                        for d in depots:
+                            if v[i, k, d].X > 0.9:
+                                # Plot the Manhattan path
+                                # Horizontal segment
+                                plt.plot([depot_xs[d], job_xs[i]], [depot_ys[d], depot_ys[d]], color='red', linestyle='--')
+                                # Vertical segment
+                                plt.plot([job_xs[i], job_xs[i]], [depot_ys[d], job_ys[i]], color='red', linestyle='--')
+                
+                plt.xlabel("X-coordinate")
+                plt.ylabel("Y-coordinate")
+                plt.title("Manhattan Connections Between Depots and Jobs")
+                plt.grid(True)
+                plt.show()
+
         if video: # TODO: Generate a video showing the process of machine moving from the start depot to the job place at Manhattan distance, loading the fruits, and moving back to the end depot. Show the job position when it is released, remove the job after it is loading on the machine. Show the previous a few seconds history trajectory of the machine. Save the video as mp4.
             import matplotlib.pyplot as plt
             import matplotlib.animation as animation
